--- conflicted
+++ resolved
@@ -1085,22 +1085,7 @@
 func (pt *partition) getRequiredDedupInterval() (int64, int64) {
 	pws := pt.GetParts(nil)
 	defer pt.PutParts(pws)
-<<<<<<< HEAD
-	// Get dedup interval, which covers all the parts in the partition.
-	var maxTimestamp int64
-	for _, pw := range pws {
-		if maxTimestamp < pw.p.ph.MaxTimestamp {
-			maxTimestamp = pw.p.ph.MaxTimestamp
-		}
-	}
-	dedupInterval := GetDedupInterval(maxTimestamp)
-	if dedupInterval <= 0 {
-		// The deduplication isn't needed.
-		return false
-	}
-=======
-	dedupInterval := GetDedupInterval()
->>>>>>> 16636a45
+	dedupInterval := GetDedupInterval(pt.tr.MaxTimestamp)
 	minDedupInterval := getMinDedupInterval(pws)
 	return dedupInterval, minDedupInterval
 }
@@ -1209,7 +1194,7 @@
 	}
 	bsrs = nil
 
-	ph.MinDedupInterval = GetDedupInterval()
+	ph.MinDedupInterval = GetDedupInterval(ph.MaxTimestamp)
 	if err := ph.writeMinDedupInterval(tmpPartPath); err != nil {
 		return fmt.Errorf("cannot store min dedup interval for part %q: %w", tmpPartPath, err)
 	}
