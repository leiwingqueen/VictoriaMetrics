package logstorage

import (
	"fmt"
	"math"
	"sync"

	"github.com/VictoriaMetrics/VictoriaMetrics/lib/bytesutil"
	"github.com/VictoriaMetrics/VictoriaMetrics/lib/encoding"
	"github.com/VictoriaMetrics/VictoriaMetrics/lib/logger"
	"github.com/VictoriaMetrics/VictoriaMetrics/lib/slicesutil"
)

// blockHeader contains information about a single block.
//
// blockHeader is stored in the indexFilename file.
type blockHeader struct {
	// streamID is a stream id for entries in the block
	streamID streamID

	// uncompressedSizeBytes is the original (uncompressed) size of log entries stored in the block
	uncompressedSizeBytes uint64

	// rowsCount is the number of log entries stored in the block
	rowsCount uint64

	// timestampsHeader contains information about timestamps for log entries in the block
	timestampsHeader timestampsHeader

	// columnsHeaderOffset is the offset of columnsHeader at columnsHeaderFilename
	columnsHeaderOffset uint64

	// columnsHeaderSize is the size of columnsHeader at columnsHeaderFilename
	columnsHeaderSize uint64
}

// reset resets bh, so it can be re-used.
func (bh *blockHeader) reset() {
	bh.streamID.reset()
	bh.uncompressedSizeBytes = 0
	bh.rowsCount = 0
	bh.timestampsHeader.reset()
	bh.columnsHeaderOffset = 0
	bh.columnsHeaderSize = 0
}

func (bh *blockHeader) copyFrom(src *blockHeader) {
	bh.reset()

	bh.streamID = src.streamID
	bh.uncompressedSizeBytes = src.uncompressedSizeBytes
	bh.rowsCount = src.rowsCount
	bh.timestampsHeader.copyFrom(&src.timestampsHeader)
	bh.columnsHeaderOffset = src.columnsHeaderOffset
	bh.columnsHeaderSize = src.columnsHeaderSize
}

// marshal appends the marshaled bh to dst and returns the result.
func (bh *blockHeader) marshal(dst []byte) []byte {
	// Do not store the version used for encoding directly in the block header, since:
	// - all the block headers in the same part use the same encoding
	// - the block header encoding version can be put in metadata file for the part (aka metadataFilename)

	dst = bh.streamID.marshal(dst)
	dst = encoding.MarshalVarUint64(dst, bh.uncompressedSizeBytes)
	dst = encoding.MarshalVarUint64(dst, bh.rowsCount)
	dst = bh.timestampsHeader.marshal(dst)
	dst = encoding.MarshalVarUint64(dst, bh.columnsHeaderOffset)
	dst = encoding.MarshalVarUint64(dst, bh.columnsHeaderSize)

	return dst
}

// unmarshal unmarshals bh from src and returns the remaining tail.
func (bh *blockHeader) unmarshal(src []byte) ([]byte, error) {
	bh.reset()

	srcOrig := src

	// unmarshal bh.streamID
	tail, err := bh.streamID.unmarshal(src)
	if err != nil {
		return srcOrig, fmt.Errorf("cannot unmarshal streamID: %w", err)
	}
	src = tail

	// unmarshal bh.uncompressedSizeBytes
	n, nSize := encoding.UnmarshalVarUint64(src)
	if nSize <= 0 {
<<<<<<< HEAD
		return srcOrig, fmt.Errorf("cannot unmarshal uncompressedSizeBytes from uvarint")
=======
		return srcOrig, fmt.Errorf("cannot unmarshal uncompressedSizeBytes")
>>>>>>> cc2647d2
	}
	src = src[nSize:]
	bh.uncompressedSizeBytes = n

	// unmarshal bh.rowsCount
	n, nSize = encoding.UnmarshalVarUint64(src)
	if nSize <= 0 {
<<<<<<< HEAD
		return srcOrig, fmt.Errorf("cannot unmarshal rowsCount from uvarint")
=======
		return srcOrig, fmt.Errorf("cannot unmarshal rowsCount")
>>>>>>> cc2647d2
	}
	src = src[nSize:]
	if n > maxRowsPerBlock {
		return srcOrig, fmt.Errorf("too big value for rowsCount: %d; mustn't exceed %d", n, maxRowsPerBlock)
	}
	bh.rowsCount = n

	// unmarshal bh.timestampsHeader
	tail, err = bh.timestampsHeader.unmarshal(src)
	if err != nil {
		return srcOrig, fmt.Errorf("cannot unmarshal timestampsHeader: %w", err)
	}
	src = tail

	// unmarshal columnsHeaderOffset
	n, nSize = encoding.UnmarshalVarUint64(src)
	if nSize <= 0 {
<<<<<<< HEAD
		return srcOrig, fmt.Errorf("cannot unmarshal columnsHeaderOffset from uvarint")
=======
		return srcOrig, fmt.Errorf("cannot unmarshal columnsHeaderOffset")
>>>>>>> cc2647d2
	}
	src = src[nSize:]
	bh.columnsHeaderOffset = n

	// unmarshal columnsHeaderSize
	n, nSize = encoding.UnmarshalVarUint64(src)
	if nSize <= 0 {
<<<<<<< HEAD
		return srcOrig, fmt.Errorf("cannot unmarshal columnsHeaderSize from uvarint")
=======
		return srcOrig, fmt.Errorf("cannot unmarshal columnsHeaderSize")
>>>>>>> cc2647d2
	}
	src = src[nSize:]
	if n > maxColumnsHeaderSize {
		return srcOrig, fmt.Errorf("too big value for columnsHeaderSize: %d; mustn't exceed %d", n, maxColumnsHeaderSize)
	}
	bh.columnsHeaderSize = n

	return src, nil
}

func getBlockHeader() *blockHeader {
	v := blockHeaderPool.Get()
	if v == nil {
		return &blockHeader{}
	}
	return v.(*blockHeader)
}

func putBlockHeader(bh *blockHeader) {
	bh.reset()
	blockHeaderPool.Put(bh)
}

var blockHeaderPool sync.Pool

// unmarshalBlockHeaders appends unmarshaled from src blockHeader entries to dst and returns the result.
func unmarshalBlockHeaders(dst []blockHeader, src []byte) ([]blockHeader, error) {
	dstOrig := dst
	for len(src) > 0 {
		if len(dst) < cap(dst) {
			dst = dst[:len(dst)+1]
		} else {
			dst = append(dst, blockHeader{})
		}
		bh := &dst[len(dst)-1]
		tail, err := bh.unmarshal(src)
		if err != nil {
			return dstOrig, fmt.Errorf("cannot unmarshal blockHeader entries: %w", err)
		}
		src = tail
	}
	if err := validateBlockHeaders(dst[len(dstOrig):]); err != nil {
		return dstOrig, err
	}
	return dst, nil
}

func validateBlockHeaders(bhs []blockHeader) error {
	for i := 1; i < len(bhs); i++ {
		bhCurr := &bhs[i]
		bhPrev := &bhs[i-1]
		if bhCurr.streamID.less(&bhPrev.streamID) {
			return fmt.Errorf("unexpected blockHeader with smaller streamID=%s after bigger streamID=%s at position %d", &bhCurr.streamID, &bhPrev.streamID, i)
		}
		if !bhCurr.streamID.equal(&bhPrev.streamID) {
			continue
		}
		thCurr := bhCurr.timestampsHeader
		thPrev := bhPrev.timestampsHeader
		if thCurr.minTimestamp < thPrev.minTimestamp {
			return fmt.Errorf("unexpected blockHeader with smaller timestamp=%d after bigger timestamp=%d at position %d", thCurr.minTimestamp, thPrev.minTimestamp, i)
		}
	}
	return nil
}

func resetBlockHeaders(bhs []blockHeader) []blockHeader {
	for i := range bhs {
		bhs[i].reset()
	}
	return bhs[:0]
}

func getColumnsHeader() *columnsHeader {
	v := columnsHeaderPool.Get()
	if v == nil {
		return &columnsHeader{}
	}
	return v.(*columnsHeader)
}

func putColumnsHeader(csh *columnsHeader) {
	csh.reset()
	columnsHeaderPool.Put(csh)
}

var columnsHeaderPool sync.Pool

// columnsHeader contains information about columns in a single block.
//
// columnsHeader is stored in the columnsHeaderFilename file.
type columnsHeader struct {
	// columnHeaders contains the information about every column seen in the block.
	columnHeaders []columnHeader

	// constColumns contain fields with constant values across all the block entries.
	constColumns []Field
}

func (csh *columnsHeader) reset() {
	chs := csh.columnHeaders
	for i := range chs {
		chs[i].reset()
	}
	csh.columnHeaders = chs[:0]

	ccs := csh.constColumns
	for i := range ccs {
		ccs[i].Reset()
	}
	csh.constColumns = ccs[:0]
}

func (csh *columnsHeader) getConstColumnValue(name string) string {
	if name == "_msg" {
		name = ""
	}
	ccs := csh.constColumns
	for i := range ccs {
		cc := &ccs[i]
		if cc.Name == name {
			return cc.Value
		}
	}
	return ""
}

func (csh *columnsHeader) getColumnHeader(name string) *columnHeader {
	if name == "_msg" {
		name = ""
	}
	chs := csh.columnHeaders
	for i := range chs {
		ch := &chs[i]
		if ch.name == name {
			return ch
		}
	}
	return nil
}

func (csh *columnsHeader) resizeConstColumns(columnsLen int) []Field {
	csh.constColumns = slicesutil.SetLength(csh.constColumns, columnsLen)
	return csh.constColumns
}

func (csh *columnsHeader) resizeColumnHeaders(columnHeadersLen int) []columnHeader {
	csh.columnHeaders = slicesutil.SetLength(csh.columnHeaders, columnHeadersLen)
	return csh.columnHeaders
}

func (csh *columnsHeader) marshal(dst []byte) []byte {
	chs := csh.columnHeaders
	dst = encoding.MarshalVarUint64(dst, uint64(len(chs)))
	for i := range chs {
		dst = chs[i].marshal(dst)
	}

	ccs := csh.constColumns
	dst = encoding.MarshalVarUint64(dst, uint64(len(ccs)))
	for i := range ccs {
		dst = ccs[i].marshal(dst)
	}

	return dst
}

// unmarshal unmarshals csh from src.
//
// csh is valid until a.reset() is called.
func (csh *columnsHeader) unmarshal(a *arena, src []byte) error {
	csh.reset()

	// unmarshal columnHeaders
	n, nSize := encoding.UnmarshalVarUint64(src)
	if nSize <= 0 {
<<<<<<< HEAD
		return fmt.Errorf("cannot unmarshal columnHeaders len from uvarint")
=======
		return fmt.Errorf("cannot unmarshal columnHeaders len")
>>>>>>> cc2647d2
	}
	src = src[nSize:]
	if n > maxColumnsPerBlock {
		return fmt.Errorf("too many column headers: %d; mustn't exceed %d", n, maxColumnsPerBlock)
	}
<<<<<<< HEAD
=======

>>>>>>> cc2647d2
	chs := csh.resizeColumnHeaders(int(n))
	for i := range chs {
		tail, err := chs[i].unmarshal(a, src)
		if err != nil {
			return fmt.Errorf("cannot unmarshal columnHeader %d out of %d columnHeaders: %w", i, len(chs), err)
		}
		src = tail
	}
	csh.columnHeaders = chs

	// unmarshal constColumns
	n, nSize = encoding.UnmarshalVarUint64(src)
	if nSize <= 0 {
<<<<<<< HEAD
		return fmt.Errorf("cannot unmarshal constColumns len from uvarint")
=======
		return fmt.Errorf("cannot unmarshal constColumns len")
>>>>>>> cc2647d2
	}
	src = src[nSize:]
	if n+uint64(len(csh.columnHeaders)) > maxColumnsPerBlock {
		return fmt.Errorf("too many columns: %d; mustn't exceed %d", n+uint64(len(csh.columnHeaders)), maxColumnsPerBlock)
	}
<<<<<<< HEAD
=======

>>>>>>> cc2647d2
	ccs := csh.resizeConstColumns(int(n))
	for i := range ccs {
		tail, err := ccs[i].unmarshal(a, src)
		if err != nil {
			return fmt.Errorf("cannot unmarshal constColumn %d out of %d columns: %w", i, len(ccs), err)
		}
		src = tail
	}

	// Verify that the src is empty
	if len(src) > 0 {
		return fmt.Errorf("unexpected non-empty tail left after unmarshaling columnsHeader: len(tail)=%d", len(src))
	}

	return nil
}

// columnHeaders contains information for values, which belong to a single label in a single block.
//
// The main column with an empty name is stored in messageValuesFilename,
// while the rest of columns are stored in fieldValuesFilename.
// This allows minimizing disk read IO when filtering by non-message columns.
//
// Every block column contains also a bloom filter for all the tokens stored in the column.
// This bloom filter is used for fast determining whether the given block may contain the given tokens.
//
// Tokens in bloom filter depend on valueType:
//
//   - valueTypeString stores tokens seen in all the values
//   - valueTypeDict doesn't store anything in the bloom filter, since all the encoded values
//     are available directly in the valuesDict field
//   - valueTypeUint8, valueTypeUint16, valueTypeUint32 and valueTypeUint64 stores encoded uint values
//   - valueTypeFloat64 stores encoded float64 values
//   - valueTypeIPv4 stores encoded into uint32 ips
//   - valueTypeTimestampISO8601 stores encoded into uint64 timestamps
//
// Bloom filters for main column with an empty name is stored in messageBloomFilename,
// while the rest of columns are stored in fieldBloomFilename.
type columnHeader struct {
	// name contains column name aka label name
	name string

	// valueType is the type of values stored in the block
	valueType valueType

	// minValue is the minimum encoded value for uint*, ipv4, timestamp and float64 value in the columnHeader
	//
	// It is used for fast detection of whether the given columnHeader contains values in the given range
	minValue uint64

	// maxValue is the maximum encoded value for uint*, ipv4, timestamp and float64 value in the columnHeader
	//
	// It is used for fast detection of whether the given columnHeader contains values in the given range
	maxValue uint64

	// valuesDict contains unique values for valueType = valueTypeDict
	valuesDict valuesDict

	// valuesOffset contains the offset of the block in either messageValuesFilename or fieldValuesFilename
	valuesOffset uint64

	// valuesSize contains the size of the block in either messageValuesFilename or fieldValuesFilename
	valuesSize uint64

	// bloomFilterOffset contains the offset of the bloom filter in either messageBloomFilename or fieldBloomFilename
	bloomFilterOffset uint64

	// bloomFilterSize contains the size of the bloom filter in either messageBloomFilename or fieldBloomFilename
	bloomFilterSize uint64
}

// reset resets ch
func (ch *columnHeader) reset() {
	ch.name = ""
	ch.valueType = 0

	ch.minValue = 0
	ch.maxValue = 0
	ch.valuesDict.reset()

	ch.valuesOffset = 0
	ch.valuesSize = 0

	ch.bloomFilterOffset = 0
	ch.bloomFilterSize = 0
}

// marshal appends marshaled ch to dst and returns the result.
func (ch *columnHeader) marshal(dst []byte) []byte {
	// check minValue/maxValue
	if ch.valueType == valueTypeFloat64 {
		minValue := math.Float64frombits(ch.minValue)
		maxValue := math.Float64frombits(ch.maxValue)
		if minValue > maxValue {
			logger.Panicf("BUG: minValue=%g must be smaller than maxValue=%g for valueTypeFloat64", minValue, maxValue)
		}
	} else if ch.valueType == valueTypeTimestampISO8601 {
		minValue := int64(ch.minValue)
		maxValue := int64(ch.maxValue)
		if minValue > maxValue {
			logger.Panicf("BUG: minValue=%g must be smaller than maxValue=%g for valueTypeTimestampISO8601", minValue, maxValue)
		}
	} else if ch.minValue > ch.maxValue {
		logger.Panicf("BUG: minValue=%d must be smaller than maxValue=%d for valueType=%d", ch.minValue, ch.maxValue, ch.valueType)
	}

	// Encode common fields - ch.name and ch.valueType
	dst = encoding.MarshalBytes(dst, bytesutil.ToUnsafeBytes(ch.name))
	dst = append(dst, byte(ch.valueType))

	// Encode other fields depending on ch.valueType
	switch ch.valueType {
	case valueTypeString:
		dst = ch.marshalValuesAndBloomFilters(dst)
	case valueTypeDict:
		dst = ch.valuesDict.marshal(dst)
		dst = ch.marshalValues(dst)
	case valueTypeUint8:
		dst = append(dst, byte(ch.minValue))
		dst = append(dst, byte(ch.maxValue))
		dst = ch.marshalValuesAndBloomFilters(dst)
	case valueTypeUint16:
		dst = encoding.MarshalUint16(dst, uint16(ch.minValue))
		dst = encoding.MarshalUint16(dst, uint16(ch.maxValue))
		dst = ch.marshalValuesAndBloomFilters(dst)
	case valueTypeUint32:
		dst = encoding.MarshalUint32(dst, uint32(ch.minValue))
		dst = encoding.MarshalUint32(dst, uint32(ch.maxValue))
		dst = ch.marshalValuesAndBloomFilters(dst)
	case valueTypeUint64:
		dst = encoding.MarshalUint64(dst, ch.minValue)
		dst = encoding.MarshalUint64(dst, ch.maxValue)
		dst = ch.marshalValuesAndBloomFilters(dst)
	case valueTypeFloat64:
		// float64 values are encoded as uint64 via math.Float64bits()
		dst = encoding.MarshalUint64(dst, ch.minValue)
		dst = encoding.MarshalUint64(dst, ch.maxValue)
		dst = ch.marshalValuesAndBloomFilters(dst)
	case valueTypeIPv4:
		dst = encoding.MarshalUint32(dst, uint32(ch.minValue))
		dst = encoding.MarshalUint32(dst, uint32(ch.maxValue))
		dst = ch.marshalValuesAndBloomFilters(dst)
	case valueTypeTimestampISO8601:
		// timestamps are encoded in nanoseconds
		dst = encoding.MarshalUint64(dst, ch.minValue)
		dst = encoding.MarshalUint64(dst, ch.maxValue)
		dst = ch.marshalValuesAndBloomFilters(dst)
	default:
		logger.Panicf("BUG: unknown valueType=%d", ch.valueType)
	}

	return dst
}

func (ch *columnHeader) marshalValuesAndBloomFilters(dst []byte) []byte {
	dst = ch.marshalValues(dst)
	dst = ch.marshalBloomFilters(dst)
	return dst
}

func (ch *columnHeader) marshalValues(dst []byte) []byte {
	dst = encoding.MarshalVarUint64(dst, ch.valuesOffset)
	dst = encoding.MarshalVarUint64(dst, ch.valuesSize)
	return dst
}

func (ch *columnHeader) marshalBloomFilters(dst []byte) []byte {
	dst = encoding.MarshalVarUint64(dst, ch.bloomFilterOffset)
	dst = encoding.MarshalVarUint64(dst, ch.bloomFilterSize)
	return dst
}

// unmarshal unmarshals ch from src and returns the tail left after unmarshaling.
//
// ch is valid until a.reset() is called.
func (ch *columnHeader) unmarshal(a *arena, src []byte) ([]byte, error) {
	ch.reset()

	srcOrig := src

	// Unmarshal column name
	data, nSize := encoding.UnmarshalBytes(src)
	if nSize <= 0 {
		return srcOrig, fmt.Errorf("cannot unmarshal column name")
	}
	src = src[nSize:]
	ch.name = a.copyBytesToString(data)

	// Unmarshal value type
	if len(src) < 1 {
		return srcOrig, fmt.Errorf("cannot unmarshal valueType from 0 bytes for column %q; need at least 1 byte", ch.name)
	}
	ch.valueType = valueType(src[0])
	src = src[1:]

	// Unmarshal the rest of data depending on valueType
	switch ch.valueType {
	case valueTypeString:
		tail, err := ch.unmarshalValuesAndBloomFilters(src)
		if err != nil {
			return srcOrig, fmt.Errorf("cannot unmarshal values and bloom filters at valueTypeString for column %q: %w", ch.name, err)
		}
		src = tail
	case valueTypeDict:
		tail, err := ch.valuesDict.unmarshal(a, src)
		if err != nil {
			return srcOrig, fmt.Errorf("cannot unmarshal dict at valueTypeDict for column %q: %w", ch.name, err)
		}
		src = tail

		tail, err = ch.unmarshalValues(src)
		if err != nil {
			return srcOrig, fmt.Errorf("cannot unmarshal values at valueTypeDict for column %q: %w", ch.name, err)
		}
		src = tail
	case valueTypeUint8:
		if len(src) < 2 {
			return srcOrig, fmt.Errorf("cannot unmarshal min/max values at valueTypeUint8 from %d bytes for column %q; need at least 2 bytes", len(src), ch.name)
		}
		ch.minValue = uint64(src[0])
		ch.maxValue = uint64(src[1])
		src = src[2:]

		tail, err := ch.unmarshalValuesAndBloomFilters(src)
		if err != nil {
			return srcOrig, fmt.Errorf("cannot unmarshal values and bloom filters at valueTypeUint8 for column %q: %w", ch.name, err)
		}
		src = tail
	case valueTypeUint16:
		if len(src) < 4 {
			return srcOrig, fmt.Errorf("cannot unmarshal min/max values at valueTypeUint16 from %d bytes for column %q; need at least 4 bytes", len(src), ch.name)
		}
		ch.minValue = uint64(encoding.UnmarshalUint16(src))
		ch.maxValue = uint64(encoding.UnmarshalUint16(src[2:]))
		src = src[4:]

		tail, err := ch.unmarshalValuesAndBloomFilters(src)
		if err != nil {
			return srcOrig, fmt.Errorf("cannot unmarshal values and bloom filters at valueTypeUint16 for column %q: %w", ch.name, err)
		}
		src = tail
	case valueTypeUint32:
		if len(src) < 8 {
			return srcOrig, fmt.Errorf("cannot unmarshal min/max values at valueTypeUint32 from %d bytes for column %q; need at least 8 bytes", len(src), ch.name)
		}
		ch.minValue = uint64(encoding.UnmarshalUint32(src))
		ch.maxValue = uint64(encoding.UnmarshalUint32(src[4:]))
		src = src[8:]

		tail, err := ch.unmarshalValuesAndBloomFilters(src)
		if err != nil {
			return srcOrig, fmt.Errorf("cannot unmarshal values and bloom filters at valueTypeUint32 for column %q: %w", ch.name, err)
		}
		src = tail
	case valueTypeUint64:
		if len(src) < 16 {
			return srcOrig, fmt.Errorf("cannot unmarshal min/max values at valueTypeUint64 from %d bytes for column %q; need at least 16 bytes", len(src), ch.name)
		}
		ch.minValue = encoding.UnmarshalUint64(src)
		ch.maxValue = encoding.UnmarshalUint64(src[8:])
		src = src[16:]

		tail, err := ch.unmarshalValuesAndBloomFilters(src)
		if err != nil {
			return srcOrig, fmt.Errorf("cannot unmarshal values and bloom filters at valueTypeUint64 for column %q: %w", ch.name, err)
		}
		src = tail
	case valueTypeFloat64:
		if len(src) < 16 {
			return srcOrig, fmt.Errorf("cannot unmarshal min/max values at valueTypeFloat64 from %d bytes for column %q; need at least 16 bytes", len(src), ch.name)
		}
		// min and max values must be converted to real values with math.Float64frombits() during querying.
		ch.minValue = encoding.UnmarshalUint64(src)
		ch.maxValue = encoding.UnmarshalUint64(src[8:])
		src = src[16:]

		tail, err := ch.unmarshalValuesAndBloomFilters(src)
		if err != nil {
			return srcOrig, fmt.Errorf("cannot unmarshal values and bloom filters at valueTypeFloat64 for column %q: %w", ch.name, err)
		}
		src = tail
	case valueTypeIPv4:
		if len(src) < 8 {
			return srcOrig, fmt.Errorf("cannot unmarshal min/max values at valueTypeIPv4 from %d bytes for column %q; need at least 8 bytes", len(src), ch.name)
		}
		ch.minValue = uint64(encoding.UnmarshalUint32(src))
		ch.maxValue = uint64(encoding.UnmarshalUint32(src[4:]))
		src = src[8:]

		tail, err := ch.unmarshalValuesAndBloomFilters(src)
		if err != nil {
			return srcOrig, fmt.Errorf("cannot unmarshal values and bloom filters at valueTypeIPv4 for column %q: %w", ch.name, err)
		}
		src = tail
	case valueTypeTimestampISO8601:
		if len(src) < 16 {
			return srcOrig, fmt.Errorf("cannot unmarshal min/max values at valueTypeTimestampISO8601 from %d bytes for column %q; need at least 16 bytes",
				len(src), ch.name)
		}
		ch.minValue = encoding.UnmarshalUint64(src)
		ch.maxValue = encoding.UnmarshalUint64(src[8:])
		src = src[16:]

		tail, err := ch.unmarshalValuesAndBloomFilters(src)
		if err != nil {
			return srcOrig, fmt.Errorf("cannot unmarshal values and bloom filters at valueTypeTimestampISO8601 for column %q: %w", ch.name, err)
		}
		src = tail
	default:
		return srcOrig, fmt.Errorf("unexpected valueType=%d for column %q", ch.valueType, ch.name)
	}

	return src, nil
}

func (ch *columnHeader) unmarshalValuesAndBloomFilters(src []byte) ([]byte, error) {
	srcOrig := src

	tail, err := ch.unmarshalValues(src)
	if err != nil {
		return srcOrig, fmt.Errorf("cannot unmarshal values: %w", err)
	}
	src = tail

	tail, err = ch.unmarshalBloomFilters(src)
	if err != nil {
		return srcOrig, fmt.Errorf("cannot unmarshal bloom filters: %w", err)
	}
	src = tail

	return src, nil
}

func (ch *columnHeader) unmarshalValues(src []byte) ([]byte, error) {
	srcOrig := src

	n, nSize := encoding.UnmarshalVarUint64(src)
	if nSize <= 0 {
<<<<<<< HEAD
		return srcOrig, fmt.Errorf("cannot unmarshal valuesOffset from uvarint")
=======
		return srcOrig, fmt.Errorf("cannot unmarshal valuesOffset")
>>>>>>> cc2647d2
	}
	src = src[nSize:]
	ch.valuesOffset = n

	n, nSize = encoding.UnmarshalVarUint64(src)
	if nSize <= 0 {
<<<<<<< HEAD
		return srcOrig, fmt.Errorf("cannot unmarshal valuesSize from uvarint")
=======
		return srcOrig, fmt.Errorf("cannot unmarshal valuesSize")
>>>>>>> cc2647d2
	}
	src = src[nSize:]
	if n > maxValuesBlockSize {
		return srcOrig, fmt.Errorf("too big valuesSize: %d bytes; mustn't exceed %d bytes", n, maxValuesBlockSize)
	}
	ch.valuesSize = n

	return src, nil
}

func (ch *columnHeader) unmarshalBloomFilters(src []byte) ([]byte, error) {
	srcOrig := src

	n, nSize := encoding.UnmarshalVarUint64(src)
	if nSize <= 0 {
<<<<<<< HEAD
		return srcOrig, fmt.Errorf("cannot unmarshal bloomFilterOffset from uvarint")
=======
		return srcOrig, fmt.Errorf("cannot unmarshal bloomFilterOffset")
>>>>>>> cc2647d2
	}
	src = src[nSize:]
	ch.bloomFilterOffset = n

	n, nSize = encoding.UnmarshalVarUint64(src)
	if nSize <= 0 {
<<<<<<< HEAD
		return srcOrig, fmt.Errorf("cannot unmarshal bloomFilterSize from uvarint")
=======
		return srcOrig, fmt.Errorf("cannot unmarshal bloomFilterSize")
>>>>>>> cc2647d2
	}
	src = src[nSize:]
	if n > maxBloomFilterBlockSize {
		return srcOrig, fmt.Errorf("too big bloomFilterSize: %d bytes; mustn't exceed %d bytes", n, maxBloomFilterBlockSize)
	}
	ch.bloomFilterSize = n

	return src, nil
}

// timestampsHeader contains the information about timestamps block.
type timestampsHeader struct {
	// blockOffset is an offset of timestamps block inside timestampsFilename file
	blockOffset uint64

	// blockSize is the size of the timestamps block inside timestampsFilename file
	blockSize uint64

	// minTimestamp is the mimumum timestamp seen in the block in nanoseconds
	minTimestamp int64

	// maxTimestamp is the maximum timestamp seen in the block in nanoseconds
	maxTimestamp int64

	// marshalType is the type used for encoding the timestamps block
	marshalType encoding.MarshalType
}

// reset resets th, so it can be reused
func (th *timestampsHeader) reset() {
	th.blockOffset = 0
	th.blockSize = 0
	th.minTimestamp = 0
	th.maxTimestamp = 0
	th.marshalType = 0
}

func (th *timestampsHeader) copyFrom(src *timestampsHeader) {
	th.blockOffset = src.blockOffset
	th.blockSize = src.blockSize
	th.minTimestamp = src.minTimestamp
	th.maxTimestamp = src.maxTimestamp
	th.marshalType = src.marshalType
}

// marshal appends marshaled th to dst and returns the result.
func (th *timestampsHeader) marshal(dst []byte) []byte {
	dst = encoding.MarshalUint64(dst, th.blockOffset)
	dst = encoding.MarshalUint64(dst, th.blockSize)
	dst = encoding.MarshalUint64(dst, uint64(th.minTimestamp))
	dst = encoding.MarshalUint64(dst, uint64(th.maxTimestamp))
	dst = append(dst, byte(th.marshalType))
	return dst
}

// unmarshal unmarshals th from src and returns the tail left after the unmarshaling.
func (th *timestampsHeader) unmarshal(src []byte) ([]byte, error) {
	th.reset()

	if len(src) < 33 {
		return src, fmt.Errorf("cannot unmarshal timestampsHeader from %d bytes; need at least 33 bytes", len(src))
	}

	th.blockOffset = encoding.UnmarshalUint64(src)
	th.blockSize = encoding.UnmarshalUint64(src[8:])
	th.minTimestamp = int64(encoding.UnmarshalUint64(src[16:]))
	th.maxTimestamp = int64(encoding.UnmarshalUint64(src[24:]))
	th.marshalType = encoding.MarshalType(src[32])

	return src[33:], nil
}<|MERGE_RESOLUTION|>--- conflicted
+++ resolved
@@ -87,11 +87,7 @@
 	// unmarshal bh.uncompressedSizeBytes
 	n, nSize := encoding.UnmarshalVarUint64(src)
 	if nSize <= 0 {
-<<<<<<< HEAD
-		return srcOrig, fmt.Errorf("cannot unmarshal uncompressedSizeBytes from uvarint")
-=======
 		return srcOrig, fmt.Errorf("cannot unmarshal uncompressedSizeBytes")
->>>>>>> cc2647d2
 	}
 	src = src[nSize:]
 	bh.uncompressedSizeBytes = n
@@ -99,11 +95,7 @@
 	// unmarshal bh.rowsCount
 	n, nSize = encoding.UnmarshalVarUint64(src)
 	if nSize <= 0 {
-<<<<<<< HEAD
-		return srcOrig, fmt.Errorf("cannot unmarshal rowsCount from uvarint")
-=======
 		return srcOrig, fmt.Errorf("cannot unmarshal rowsCount")
->>>>>>> cc2647d2
 	}
 	src = src[nSize:]
 	if n > maxRowsPerBlock {
@@ -121,11 +113,7 @@
 	// unmarshal columnsHeaderOffset
 	n, nSize = encoding.UnmarshalVarUint64(src)
 	if nSize <= 0 {
-<<<<<<< HEAD
-		return srcOrig, fmt.Errorf("cannot unmarshal columnsHeaderOffset from uvarint")
-=======
 		return srcOrig, fmt.Errorf("cannot unmarshal columnsHeaderOffset")
->>>>>>> cc2647d2
 	}
 	src = src[nSize:]
 	bh.columnsHeaderOffset = n
@@ -133,11 +121,7 @@
 	// unmarshal columnsHeaderSize
 	n, nSize = encoding.UnmarshalVarUint64(src)
 	if nSize <= 0 {
-<<<<<<< HEAD
-		return srcOrig, fmt.Errorf("cannot unmarshal columnsHeaderSize from uvarint")
-=======
 		return srcOrig, fmt.Errorf("cannot unmarshal columnsHeaderSize")
->>>>>>> cc2647d2
 	}
 	src = src[nSize:]
 	if n > maxColumnsHeaderSize {
@@ -314,20 +298,13 @@
 	// unmarshal columnHeaders
 	n, nSize := encoding.UnmarshalVarUint64(src)
 	if nSize <= 0 {
-<<<<<<< HEAD
-		return fmt.Errorf("cannot unmarshal columnHeaders len from uvarint")
-=======
 		return fmt.Errorf("cannot unmarshal columnHeaders len")
->>>>>>> cc2647d2
 	}
 	src = src[nSize:]
 	if n > maxColumnsPerBlock {
 		return fmt.Errorf("too many column headers: %d; mustn't exceed %d", n, maxColumnsPerBlock)
 	}
-<<<<<<< HEAD
-=======
-
->>>>>>> cc2647d2
+
 	chs := csh.resizeColumnHeaders(int(n))
 	for i := range chs {
 		tail, err := chs[i].unmarshal(a, src)
@@ -341,20 +318,13 @@
 	// unmarshal constColumns
 	n, nSize = encoding.UnmarshalVarUint64(src)
 	if nSize <= 0 {
-<<<<<<< HEAD
-		return fmt.Errorf("cannot unmarshal constColumns len from uvarint")
-=======
 		return fmt.Errorf("cannot unmarshal constColumns len")
->>>>>>> cc2647d2
 	}
 	src = src[nSize:]
 	if n+uint64(len(csh.columnHeaders)) > maxColumnsPerBlock {
 		return fmt.Errorf("too many columns: %d; mustn't exceed %d", n+uint64(len(csh.columnHeaders)), maxColumnsPerBlock)
 	}
-<<<<<<< HEAD
-=======
-
->>>>>>> cc2647d2
+
 	ccs := csh.resizeConstColumns(int(n))
 	for i := range ccs {
 		tail, err := ccs[i].unmarshal(a, src)
@@ -693,22 +663,14 @@
 
 	n, nSize := encoding.UnmarshalVarUint64(src)
 	if nSize <= 0 {
-<<<<<<< HEAD
-		return srcOrig, fmt.Errorf("cannot unmarshal valuesOffset from uvarint")
-=======
 		return srcOrig, fmt.Errorf("cannot unmarshal valuesOffset")
->>>>>>> cc2647d2
 	}
 	src = src[nSize:]
 	ch.valuesOffset = n
 
 	n, nSize = encoding.UnmarshalVarUint64(src)
 	if nSize <= 0 {
-<<<<<<< HEAD
-		return srcOrig, fmt.Errorf("cannot unmarshal valuesSize from uvarint")
-=======
 		return srcOrig, fmt.Errorf("cannot unmarshal valuesSize")
->>>>>>> cc2647d2
 	}
 	src = src[nSize:]
 	if n > maxValuesBlockSize {
@@ -724,22 +686,14 @@
 
 	n, nSize := encoding.UnmarshalVarUint64(src)
 	if nSize <= 0 {
-<<<<<<< HEAD
-		return srcOrig, fmt.Errorf("cannot unmarshal bloomFilterOffset from uvarint")
-=======
 		return srcOrig, fmt.Errorf("cannot unmarshal bloomFilterOffset")
->>>>>>> cc2647d2
 	}
 	src = src[nSize:]
 	ch.bloomFilterOffset = n
 
 	n, nSize = encoding.UnmarshalVarUint64(src)
 	if nSize <= 0 {
-<<<<<<< HEAD
-		return srcOrig, fmt.Errorf("cannot unmarshal bloomFilterSize from uvarint")
-=======
 		return srcOrig, fmt.Errorf("cannot unmarshal bloomFilterSize")
->>>>>>> cc2647d2
 	}
 	src = src[nSize:]
 	if n > maxBloomFilterBlockSize {
