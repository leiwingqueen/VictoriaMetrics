--- conflicted
+++ resolved
@@ -229,7 +229,6 @@
 	without             []string
 	aggregateOnlyByTime bool
 
-<<<<<<< HEAD
 	// interval is the interval for aggregating input samples
 	interval time.Duration
 
@@ -237,8 +236,6 @@
 	// than the given duration relative to the beginning of the aggregation window.
 	discardSamplesOlderThan *time.Duration `yaml:"pass_samples_older_than,omitempty"`
 
-=======
->>>>>>> 7c7210b6
 	// dedup is set to non-nil if input samples must be de-duplicated according
 	// to the interval passed to newAggregator().
 	dedup *deduplicator
@@ -548,16 +545,12 @@
 				bb.B = marshalLabelsFast(bb.B[:0], labels.Labels)
 				key := bytesutil.InternBytes(bb.B)
 
-<<<<<<< HEAD
 				if a.discardSamplesOlderThan != nil && sample.Timestamp < minAllowedTimestamp {
 					// Skip too old samples.
 					a.trackDroppedSample(&ts, sample.Timestamp, minAllowedTimestamp)
 					continue
 				}
-				a.dedup.pushSample(key, sample.Value)
-=======
 				a.dedup.pushSample(key, sample.Value, sample.Timestamp)
->>>>>>> 7c7210b6
 			}
 			continue
 		}
@@ -613,7 +606,6 @@
 	return inputKey, outputKey
 }
 
-<<<<<<< HEAD
 func (a *aggregator) trackDroppedSample(ts *prompbmarshal.TimeSeries, actualTs, minTs int64) {
 	select {
 	case <-droppedSamplesLogTicker.C:
@@ -629,8 +621,6 @@
 
 var droppedSamplesLogTicker = time.NewTicker(5 * time.Second)
 
-=======
->>>>>>> 7c7210b6
 var bbPool bytesutil.ByteBufferPool
 
 func (a *aggregator) pushSample(inputKey, outputKey string, value float64) {
