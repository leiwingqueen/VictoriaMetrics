# All these commands must run from repository root.

DOCKER_NAMESPACE ?= victoriametrics

<<<<<<< HEAD
ROOT_IMAGE ?= alpine:3.18.0

# Use alpine:3.17.3 instead of 3.18.0 for CERTS_IMAGE
# because alpine:3.18.0 is broken for cross-platform builds
# TODO: sync it with ROOT_IMAGE when it will be fixed in the new alpine releases
CERTS_IMAGE := alpine:3.17.3

GO_BUILDER_IMAGE := golang:1.20.4-alpine
=======
ROOT_IMAGE ?= alpine:3.18.2

# Use alpine:3.17.3 instead of 3.18.2 for CERTS_IMAGE
# because alpine:3.18.2 is broken for cross-platform builds
# TODO: sync it with ROOT_IMAGE when it will be fixed in the new alpine releases
CERTS_IMAGE := alpine:3.17.3

GO_BUILDER_IMAGE := golang:1.20.5-alpine
>>>>>>> 8f1f80c4
BUILDER_IMAGE := local/builder:2.0.0-$(shell echo $(GO_BUILDER_IMAGE) | tr :/ __)-1
BASE_IMAGE := local/base:1.1.4-$(shell echo $(ROOT_IMAGE) | tr :/ __)-$(shell echo $(CERTS_IMAGE) | tr :/ __)
DOCKER_COMPOSE ?= docker compose

package-base:
	(docker image ls --format '{{.Repository}}:{{.Tag}}' | grep -q '$(BASE_IMAGE)$$') \
		|| docker build \
			--build-arg root_image=$(ROOT_IMAGE) \
			--build-arg certs_image=$(CERTS_IMAGE) \
			--tag $(BASE_IMAGE) \
			deployment/docker/base

package-builder:
	(docker image ls --format '{{.Repository}}:{{.Tag}}' | grep -q '$(BUILDER_IMAGE)$$') \
		|| docker build \
			--build-arg go_builder_image=$(GO_BUILDER_IMAGE) \
			--tag $(BUILDER_IMAGE) \
			deployment/docker/builder

app-via-docker: package-builder
	mkdir -p gocache-for-docker
	docker run --rm \
		--user $(shell id -u):$(shell id -g) \
		--mount type=bind,src="$(shell pwd)",dst=/VictoriaMetrics \
		-w /VictoriaMetrics \
		--mount type=bind,src="$(shell pwd)/gocache-for-docker",dst=/gocache \
		--env GOCACHE=/gocache \
		$(DOCKER_OPTS) \
		$(BUILDER_IMAGE) \
		go build $(RACE) -trimpath -buildvcs=false \
			-ldflags "-extldflags '-static' $(GO_BUILDINFO)" \
			-tags 'netgo osusergo nethttpomithttp2 musl' \
			-o bin/$(APP_NAME)$(APP_SUFFIX)-prod $(PKG_PREFIX)/app/$(APP_NAME)

app-via-docker-windows: package-builder
	mkdir -p gocache-for-docker
	docker run --rm \
		--user $(shell id -u):$(shell id -g) \
		--mount type=bind,src="$(shell pwd)",dst=/VictoriaMetrics \
		-w /VictoriaMetrics \
		--mount type=bind,src="$(shell pwd)/gocache-for-docker",dst=/gocache \
		--env GOCACHE=/gocache \
		$(DOCKER_OPTS) \
		$(BUILDER_IMAGE) \
		go build $(RACE) -trimpath -buildvcs=false \
			-ldflags "-s -w -extldflags '-static' $(GO_BUILDINFO)" \
			-tags 'netgo osusergo nethttpomithttp2' \
			-o bin/$(APP_NAME)-windows$(APP_SUFFIX)-prod.exe $(PKG_PREFIX)/app/$(APP_NAME)

package-via-docker: package-base
	(docker image ls --format '{{.Repository}}:{{.Tag}}' | grep -q '$(DOCKER_NAMESPACE)/$(APP_NAME):$(PKG_TAG)$(APP_SUFFIX)$(RACE)$$') || (\
		$(MAKE) app-via-docker && \
		docker build \
			--build-arg src_binary=$(APP_NAME)$(APP_SUFFIX)-prod \
			--build-arg base_image=$(BASE_IMAGE) \
			--tag $(DOCKER_NAMESPACE)/$(APP_NAME):$(PKG_TAG)$(APP_SUFFIX)$(RACE) \
			-f app/$(APP_NAME)/deployment/Dockerfile bin)

publish-via-docker: \
	app-via-docker-linux-amd64 \
	app-via-docker-linux-arm \
	app-via-docker-linux-arm64 \
	app-via-docker-linux-ppc64le \
	app-via-docker-linux-386
	docker buildx build \
		--platform=linux/amd64,linux/arm,linux/arm64,linux/ppc64le,linux/386 \
		--build-arg certs_image=$(CERTS_IMAGE) \
		--build-arg root_image=$(ROOT_IMAGE) \
		--build-arg APP_NAME=$(APP_NAME) \
		--tag $(DOCKER_NAMESPACE)/$(APP_NAME):$(PKG_TAG)$(RACE) \
		--tag $(DOCKER_NAMESPACE)/$(APP_NAME):$(LATEST_TAG)$(RACE) \
		-o type=image \
		-f app/$(APP_NAME)/multiarch/Dockerfile \
		--push \
		bin

run-via-docker: package-via-docker
	docker run -it --rm \
		--user $(shell id -u):$(shell id -g) \
		--net host \
		$(DOCKER_OPTS) \
		$(DOCKER_NAMESPACE)/$(APP_NAME):$(PKG_TAG)$(APP_SUFFIX)$(RACE) $(ARGS)

app-via-docker-goos-goarch:
	APP_SUFFIX='-$(GOOS)-$(GOARCH)' \
	DOCKER_OPTS='--env CGO_ENABLED=$(CGO_ENABLED) --env GOOS=$(GOOS) --env GOARCH=$(GOARCH)' \
	$(MAKE) app-via-docker

app-via-docker-pure:
	APP_SUFFIX='-pure' DOCKER_OPTS='--env CGO_ENABLED=0' $(MAKE) app-via-docker

app-via-docker-linux-amd64:
	CGO_ENABLED=1 GOOS=linux GOARCH=amd64 $(MAKE) app-via-docker-goos-goarch

app-via-docker-linux-arm:
	CGO_ENABLED=0 GOOS=linux GOARCH=arm $(MAKE) app-via-docker-goos-goarch

app-via-docker-linux-arm64:
	APP_SUFFIX='-linux-arm64' \
	DOCKER_OPTS='--env CGO_ENABLED=1 --env GOOS=linux --env GOARCH=arm64 --env CC=/opt/cross-builder/aarch64-linux-musl-cross/bin/aarch64-linux-musl-gcc' \
	$(MAKE) app-via-docker

app-via-docker-linux-ppc64le:
	CGO_ENABLED=0 GOOS=linux GOARCH=ppc64le $(MAKE) app-via-docker-goos-goarch

app-via-docker-linux-386:
	CGO_ENABLED=0 GOOS=linux GOARCH=386 $(MAKE) app-via-docker-goos-goarch

app-via-docker-darwin-amd64:
	CGO_ENABLED=0 GOOS=darwin GOARCH=amd64 $(MAKE) app-via-docker-goos-goarch

app-via-docker-darwin-arm64:
	CGO_ENABLED=0 GOOS=darwin GOARCH=arm64 $(MAKE) app-via-docker-goos-goarch

app-via-docker-freebsd-amd64:
	CGO_ENABLED=0 GOOS=freebsd GOARCH=amd64 $(MAKE) app-via-docker-goos-goarch

app-via-docker-openbsd-amd64:
	CGO_ENABLED=0 GOOS=openbsd GOARCH=amd64 $(MAKE) app-via-docker-goos-goarch

app-via-docker-windows-amd64:
	APP_SUFFIX='-amd64' \
	DOCKER_OPTS='--env CGO_ENABLED=0 --env GOOS=windows --env GOARCH=amd64' \
	$(MAKE) app-via-docker-windows

package-via-docker-goarch:
	APP_SUFFIX='-$(GOARCH)' \
	DOCKER_OPTS='--env CGO_ENABLED=$(CGO_ENABLED) --env GOOS=linux --env GOARCH=$(GOARCH)' \
	$(MAKE) package-via-docker

package-via-docker-goarch-arm64:
	APP_SUFFIX='-arm64' \
	DOCKER_OPTS='--env CGO_ENABLED=1 --env GOOS=linux --env GOARCH=arm64 --env CC=/opt/cross-builder/aarch64-linux-musl-cross/bin/aarch64-linux-musl-gcc' \
	$(MAKE) package-via-docker

package-via-docker-goarch-cgo:
	CGO_ENABLED=1 $(MAKE) package-via-docker-goarch

package-via-docker-goarch-nocgo:
	CGO_ENABLED=0 $(MAKE) package-via-docker-goarch

package-via-docker-pure:
	APP_SUFFIX='-pure' DOCKER_OPTS='--env CGO_ENABLED=0' $(MAKE) package-via-docker

package-via-docker-amd64:
	GOARCH=amd64 $(MAKE) package-via-docker-goarch-cgo

package-via-docker-arm:
	GOARCH=arm $(MAKE) package-via-docker-goarch-nocgo

package-via-docker-arm64:
	$(MAKE) package-via-docker-goarch-arm64

package-via-docker-ppc64le:
	GOARCH=ppc64le $(MAKE) package-via-docker-goarch-nocgo

package-via-docker-386:
	GOARCH=386 $(MAKE) package-via-docker-goarch-nocgo

remove-docker-images:
	docker image ls --format '{{.Repository}}\t{{.ID}}' | awk '{print $$2}' | xargs docker image rm -f

docker-single-up:
	$(DOCKER_COMPOSE) -f deployment/docker/docker-compose.yml up -d

docker-single-down:
	$(DOCKER_COMPOSE) -f deployment/docker/docker-compose.yml down -v

docker-cluster-up:
	$(DOCKER_COMPOSE) -f deployment/docker/docker-compose-cluster.yml up -d

docker-cluster-down:
	$(DOCKER_COMPOSE) -f deployment/docker/docker-compose-cluster.yml down -v<|MERGE_RESOLUTION|>--- conflicted
+++ resolved
@@ -2,16 +2,6 @@
 
 DOCKER_NAMESPACE ?= victoriametrics
 
-<<<<<<< HEAD
-ROOT_IMAGE ?= alpine:3.18.0
-
-# Use alpine:3.17.3 instead of 3.18.0 for CERTS_IMAGE
-# because alpine:3.18.0 is broken for cross-platform builds
-# TODO: sync it with ROOT_IMAGE when it will be fixed in the new alpine releases
-CERTS_IMAGE := alpine:3.17.3
-
-GO_BUILDER_IMAGE := golang:1.20.4-alpine
-=======
 ROOT_IMAGE ?= alpine:3.18.2
 
 # Use alpine:3.17.3 instead of 3.18.2 for CERTS_IMAGE
@@ -20,7 +10,6 @@
 CERTS_IMAGE := alpine:3.17.3
 
 GO_BUILDER_IMAGE := golang:1.20.5-alpine
->>>>>>> 8f1f80c4
 BUILDER_IMAGE := local/builder:2.0.0-$(shell echo $(GO_BUILDER_IMAGE) | tr :/ __)-1
 BASE_IMAGE := local/base:1.1.4-$(shell echo $(ROOT_IMAGE) | tr :/ __)-$(shell echo $(CERTS_IMAGE) | tr :/ __)
 DOCKER_COMPOSE ?= docker compose
