--- conflicted
+++ resolved
@@ -5,8 +5,4 @@
 const SDKName = "aws-sdk-go"
 
 // SDKVersion is the version of this SDK
-<<<<<<< HEAD
-const SDKVersion = "1.50.7"
-=======
-const SDKVersion = "1.50.8"
->>>>>>> 5b065441
+const SDKVersion = "1.50.8"